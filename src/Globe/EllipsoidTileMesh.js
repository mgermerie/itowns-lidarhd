--- conflicted
+++ resolved
@@ -248,10 +248,7 @@
     
     EllipsoidTileMesh.prototype.checkOrtho = function()
     { 
-<<<<<<< HEAD
-        
-=======
->>>>>>> f1a75082
+        
         if(this.orthoNeed === this.material.nbTextures || this.level < 2) 
         {                          
             
