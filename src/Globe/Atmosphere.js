--- conflicted
+++ resolved
@@ -21,7 +21,6 @@
                 value: new THREE.Vector2(window.innerWidth, window.innerHeight)
             } // Should be updated on screen resize...
         };
-<<<<<<< HEAD
 
         this.material = new THREE.ShaderMaterial({
 
@@ -35,7 +34,7 @@
 
         });
 
-        this.geometry = new THREE.SphereGeometry(size.x * 1.14, 128, 128);
+        this.geometry = (new THREE.SphereGeometry(1.14 , 128, 128)).scale(size.x, size.y, size.z);
 
         this.uniformsIn = {
             atmoIN: {
@@ -59,48 +58,10 @@
 
         });
 
-        var atmosphereIN = new THREE.Mesh(new THREE.SphereGeometry(size.x * 1.002, 64, 64), materialAtmoIn);
+       var atmosphereIN    = new THREE.Mesh((new THREE.SphereGeometry( 1.002, 64, 64 )).scale(size.x, size.y, size.z),materialAtmoIn);
 
         this.add(atmosphereIN);
 
-=======
-        
-        this.material = new THREE.ShaderMaterial( {
-	
-            uniforms        : this.uniformsOut,
-            vertexShader    : GlowVS,
-            fragmentShader  : GlowFS,
-            side            : THREE.BackSide,
-            blending        : THREE.AdditiveBlending,
-            transparent     : true,
-            wireframe       : false
-
-        } );
-                
-        this.geometry = (new THREE.SphereGeometry(1.14 , 128, 128)).scale(size.x, size.y, size.z)
-        
-        this.uniformsIn  = 
-        {                        
-            atmoIN  : { type: "i" , value: 1 },
-            screenSize: {type: "v2", value: new THREE.Vector2(window.innerWidth,window.innerHeight)} // Should be updated on screen resize...
-        };
-        
-        var materialAtmoIn = new THREE.ShaderMaterial( {
-	
-            uniforms        : this.uniformsIn,
-            vertexShader    : GlowVS,
-            fragmentShader  : GlowFS,
-            side            : THREE.FrontSide,
-            blending        : THREE.AdditiveBlending,
-            transparent     : true
-
-        } );
-        
-       var atmosphereIN    = new THREE.Mesh((new THREE.SphereGeometry( 1.002, 64, 64 )).scale(size.x, size.y, size.z),materialAtmoIn);
-        
-       this.add(atmosphereIN);
-              
->>>>>>> 59d94834
     }
 
     Atmosphere.prototype = Object.create(NodeMesh.prototype);
