/**
 * Generated On: 2015-10-5
 * Class: Globe
 * Description: Le globe est le noeud du globe (node) principale.
 */

define('Globe/Globe', [
    'Core/defaultValue',
    'Scene/Layer',
    'Scene/Quadtree',
    'Scene/SchemeTile',
    'Core/Math/MathExtented',
    'Globe/EllipsoidTileMesh',
    'Globe/Atmosphere',
    'Globe/Clouds',
    'Core/System/Capabilities',
    'Core/Geographic/CoordCarto',
    'Renderer/BasicMaterial',
    'THREE'
], function(defaultValue, Layer, Quadtree, SchemeTile, MathExt,
    EllipsoidTileMesh, Atmosphere, Clouds, Capabilities,
    CoordCarto, BasicMaterial, THREE) {

    function Globe(scale) {
        //Constructor

        Layer.call(this);

        scale = defaultValue(scale, 1.0);
        var caps = new Capabilities();
        this.NOIE = !caps.isInternetExplorer();

        this.size = new THREE.Vector3(6378137, 6356752.3142451793, 6378137).multiplyScalar(scale);
        var exen = 6356752.3142451793/6378137;
        this.batiments = new Layer();
        this.layerWGS84Zup = new Layer();

        var kml = new THREE.Object3D();
        this.batiments.add(kml);

        this.terrain = new Quadtree(EllipsoidTileMesh, this.SchemeTileWMTS(2), this.size, kml);
        this.atmosphere = this.NOIE ? new Atmosphere(this.size) : undefined;
        this.clouds = new Clouds();

        var material = new BasicMaterial(new THREE.Color(1, 0, 0));
        
        var geometry = new THREE.SphereGeometry(5);
        var batiment = new THREE.Mesh(geometry, material);
        var position = this.ellipsoid().cartographicToCartesian(new CoordCarto().setFromDegreeGeo(48.87, 0, 200));        
        
        position = new THREE.Vector3(4201215.424138484,171429.945145441,4779294.873914789);
        
        // http://www.apsalin.com/convert-geodetic-to-cartesian.aspx
        // 48.846931,2.337219,50
        position = new THREE.Vector3(4201801.65418896,171495.727885073,4779411.45896233);
        
        
        batiment.frustumCulled = false;
        //material.wireframe      = true;
        batiment.position.copy(position);

        var material2 = new BasicMaterial(new THREE.Color(1, 0.5, 1));
        material2.visible = false;
        var batiment2 = new THREE.Mesh(geometry, material2);
        var position2 = this.ellipsoid().cartographicToCartesian(new CoordCarto().setFromDegreeGeo(48.87, 0.001, 100));
        batiment2.frustumCulled = false;
        material2.wireframe = true;
        batiment2.position.copy(position2);

        //kml.add( batiment );        
        //kml.add( batiment2 );
        
        var zUp = new THREE.Object3D();
        
        zUp.quaternion.multiply(new THREE.Quaternion().setFromAxisAngle( new THREE.Vector3( 1, 0, 0 ), -Math.PI / 2 ));
        zUp.quaternion.multiply(new THREE.Quaternion().setFromAxisAngle( new THREE.Vector3( 0, 0, 1 ),  Math.PI ));
        
<<<<<<< HEAD
        zUp.add(new THREE.AxisHelper( 10000000 ));
        
        //var bottomLeft 		= new THREE.Vector3 (4201215.424138484, 171429.945145441, 4779294.873914789);
        //var bottomLeft 		= new THREE.Vector3 (4201908.754146676, 172123.27515363298, 4779988.203922981);
        //var geometry = new THREE.SphereGeometry( 100, 32, 32 );
		//var material = new THREE.MeshBasicMaterial( {color: 0xffff00} );
		//var sphere = new THREE.Mesh( geometry, material );
		//sphere.position.copy(bottomLeft);
        //zUp.add(sphere);
        
=======
>>>>>>> b2e98dce
        this.layerWGS84Zup.add(zUp);
        zUp.add(new THREE.AxisHelper( 10000000 ));        
        zUp.add(batiment);
        
        this.add(this.terrain);
        this.add(this.batiments);
        this.add(this.layerWGS84Zup);
       
        if (this.atmosphere !== undefined) {
            this.atmosphere.add(this.clouds);
            this.add(this.atmosphere);
        }        
    }

    Globe.prototype = Object.create(Layer.prototype);

    Globe.prototype.constructor = Globe;

    /**
     * @documentation: Rafrachi les mat�riaux en fonction du quadTree ORTHO
     *
     */
    Globe.prototype.QuadTreeToMaterial = function() {
        //TODO: Implement Me 

    };
    
    Globe.prototype.updateQuadtree = function(){
        this.terrain = new Quadtree(EllipsoidTileMesh, this.SchemeTileWMTS(2), this.size, false);
    }

    Globe.prototype.SchemeTileWMTS = function(type) {
        //TODO: Implement Me 
        if (type === 2) {
            var schemeT = new SchemeTile();
            schemeT.add(0, MathExt.PI, -MathExt.PI_OV_TWO, MathExt.PI_OV_TWO);
            schemeT.add(MathExt.PI, MathExt.TWO_PI, -MathExt.PI_OV_TWO, MathExt.PI_OV_TWO);
            return schemeT;
        }

    };

    Globe.prototype.showAtmosphere = function(show) {
        if (this.atmosphere !== undefined)
            this.atmosphere.visible = show;

    };

    Globe.prototype.showClouds = function(show) {

        if (this.clouds.live === false && show) {
            this.clouds.generate();
        }
        this.clouds.visible = show;

    };


    Globe.prototype.ellipsoid = function() 
    {        
        return this.terrain.interCommand.provider.ellipsoid;
    };


    return Globe;

});<|MERGE_RESOLUTION|>--- conflicted
+++ resolved
@@ -74,8 +74,8 @@
         
         zUp.quaternion.multiply(new THREE.Quaternion().setFromAxisAngle( new THREE.Vector3( 1, 0, 0 ), -Math.PI / 2 ));
         zUp.quaternion.multiply(new THREE.Quaternion().setFromAxisAngle( new THREE.Vector3( 0, 0, 1 ),  Math.PI ));
-        
-<<<<<<< HEAD
+
+			
         zUp.add(new THREE.AxisHelper( 10000000 ));
         
         //var bottomLeft 		= new THREE.Vector3 (4201215.424138484, 171429.945145441, 4779294.873914789);
@@ -86,8 +86,6 @@
 		//sphere.position.copy(bottomLeft);
         //zUp.add(sphere);
         
-=======
->>>>>>> b2e98dce
         this.layerWGS84Zup.add(zUp);
         zUp.add(new THREE.AxisHelper( 10000000 ));        
         zUp.add(batiment);
