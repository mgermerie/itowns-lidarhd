--- conflicted
+++ resolved
@@ -88,20 +88,12 @@
 
         var distance = Math.max(0.0, (this.camera3D.position.distanceTo(node.centerSphere) - boundingSphere.radius));
 
-<<<<<<< HEAD
-        // Added small oblique weight (distance is not enough, tile orientation is needed for sse)
-        //var dotProduct = Math.abs(this.camera3D.getWorldDirection().dot(node.centerSphere.clone().normalize()));
-
-        //var SSE = Math.sqrt(dotProduct) * this.preSSE * (node.geometricError / distance);
- 
-        var SSE = this.preSSE * (node.geometricError / distance);
-=======
         // Added small oblique weight (distance is not enough, tile orientation is needed)
         var altiW = node.bbox.maxCarto.altitude === 10000 ? 0. : node.bbox.maxCarto.altitude / 10000.;
         var dotProductW = Math.min(altiW + Math.abs(this.camera3D.getWorldDirection().dot(node.centerSphere.clone().normalize())), 1.);
 
         var SSE = Math.sqrt(dotProductW) * this.preSSE * (node.geometricError / distance);
->>>>>>> 56576a89
+        //var SSE = this.preSSE * (node.geometricError / distance);
  
         node.sse = SSE;
 
