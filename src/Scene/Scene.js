--- conflicted
+++ resolved
@@ -38,13 +38,8 @@
     var SUBDIVISE = 1;
     var CLEAN = 2;
 
-<<<<<<< HEAD
     function Scene(coordCarto,viewerDiv, debugMode,gLDebug) {
-        
-=======
-    function Scene(coordCarto, debugMode,gLDebug) {
-
->>>>>>> e22c3287
+
         if (instanceScene !== null) {
             throw new Error("Cannot instantiate more than one Scene");
         }
@@ -60,18 +55,12 @@
         this.cameras = null;
         this.selectNodes = null;
         this.managerCommand = ManagerCommands(this);
-<<<<<<< HEAD
-        
-        this.gLDebug = gLDebug;        
+
+        this.gLDebug = gLDebug;
         this.gfxEngine = c3DEngine(this,positionCamera,viewerDiv, debugMode,gLDebug);
-=======
-
-        this.gLDebug = gLDebug;
-        this.gfxEngine = c3DEngine(this,positionCamera, debugMode,gLDebug);
->>>>>>> e22c3287
         this.browserScene = new BrowseTree(this.gfxEngine);
         this.cap = new Capabilities();
-        
+
 
     }
 
@@ -234,7 +223,7 @@
     };
 
     Scene.prototype.selectNodeId = function(id) {
-        
+
         this.browserScene.selectedNodeId = id;
 
     };
