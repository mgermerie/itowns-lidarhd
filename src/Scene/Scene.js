--- conflicted
+++ resolved
@@ -77,10 +77,6 @@
         this.managerCommand.addLayer(globe.terrain, new tileGlobeProvider(globe.size));
 
         //var position    = globe.ellipsoid().cartographicToCartesian(new CoordCarto().setFromDegreeGeo(2.33,48.87,25000000));        
-<<<<<<< HEAD
-        var position = globe.ellipsoid().cartographicToCartesian(new CoordCarto().setFromDegreeGeo(pos.lat, pos.lon, pos.alt));
-        
-=======
         //
         var position = globe.ellipsoid.cartographicToCartesian(new CoordCarto().setFromDegreeGeo(pos.lat, pos.lon, pos.alt));
 
@@ -90,7 +86,6 @@
         //var target      = globe.ellipsoid().cartographicToCartesian(new CoordCarto().setFromDegreeGeo(2.33,48.87,0));
         //var position    = globe.ellipsoid().cartographicToCartesian(new CoordCarto().setFromDegreeGeo(0,48.87,25000000));
 
->>>>>>> 4352f177
         this.gfxEngine.init(this, position);
         this.browserScene.addNodeProcess(new NodeProcess(this.currentCamera().camera3D, globe.size));
         this.gfxEngine.update();
