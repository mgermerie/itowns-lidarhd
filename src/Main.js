/* 
 * To change this license header, choose License Headers in Project Properties.
 * To change this template file, choose Tools | Templates
 * and open the template in the editor.
 */

/* global requirejs */


requirejs.config({
    baseUrl: 'src/',
    paths : {
       
        'text'          : "ThirdParty/text",
        //'THREE'         : "https://rawgit.com/mrdoob/three.js/master/build/three.min",
        'THREE'         : "https://rawgit.com/mrdoob/three.js/dev/build/three.min",
        'PriorityQueue' : "ThirdParty/PriorityQueue",
        'when'          : 'ThirdParty/when',
        'parallel'      : 'ThirdParty/parallel',        
        'OrbitControls' : "Renderer/Three/OrbitControls",
        'GlobeControls' : "Renderer/ThreeExtented/GlobeControls",
        'FlyControls'   : "Renderer/Three/FlyControls",
        'FontUtils'     : "Renderer/Three/FontUtils",
        'FontOptimer'   : "Renderer/Three/optimer_regular",
        'StarGeometry'  : "Renderer/ThreeExtented/StarGeometry",
        'OBB'           : "Renderer/ThreeExtented/OBB",
        'OBBHelper'     : "Renderer/ThreeExtented/OBBHelper",
<<<<<<< HEAD
        'JSZip'         : "Renderer/ThreeExtented/jszip.min",
        'ColladaLoader' : "Renderer/ThreeExtented/ColladaLoader"        
=======
        'SphereHelper'  : "Renderer/ThreeExtented/SphereHelper"
        
>>>>>>> 31c71801
    },
  /*
    bundles: {
        'primary': ['main', 'text']
    },	
  */
	
    shim: {
        
        THREE: {            
            exports: 'THREE'
        },
        JSZip: {            
            exports: 'JSZip'
        },        
        PriorityQueue: {            
            exports: 'PriorityQueue'
        },
        when: {            
            exports: 'when'
        },
        parallel: {            
            deps: ['when']
        },
        OrbitControls: {
            deps: ['THREE']
        },
        GlobeControls: {
            deps: ['THREE']
        },   
        FlyControls: {
            deps: ['THREE']
        },
        FontUtils: {
            deps: ['THREE']
        },
        FontOptimer: {
            deps: ['THREE']
        },
        StarGeometry: {
            deps: ['THREE']
        },
        OBB: {
            deps: ['THREE']
        },        
        OBBHelper: {
            deps: ['THREE','FontUtils','FontOptimer']
        },        
        SphereHelper: {
            deps: ['THREE']
        },
        ColladaLoader: {
            deps: ['THREE']
        }
    },
    
    waitSeconds : 30
});


requirejs(['Core/Commander/Interfaces/ApiInterface/ApiGlobe'], 
    function(ApiGlobe) 
    {
       
        ApiGlobe.CreateSceneGlobe();
        
    }
);<|MERGE_RESOLUTION|>--- conflicted
+++ resolved
@@ -25,13 +25,10 @@
         'StarGeometry'  : "Renderer/ThreeExtented/StarGeometry",
         'OBB'           : "Renderer/ThreeExtented/OBB",
         'OBBHelper'     : "Renderer/ThreeExtented/OBBHelper",
-<<<<<<< HEAD
         'JSZip'         : "Renderer/ThreeExtented/jszip.min",
-        'ColladaLoader' : "Renderer/ThreeExtented/ColladaLoader"        
-=======
+        'ColladaLoader' : "Renderer/ThreeExtented/ColladaLoader",        
         'SphereHelper'  : "Renderer/ThreeExtented/SphereHelper"
         
->>>>>>> 31c71801
     },
   /*
     bundles: {
